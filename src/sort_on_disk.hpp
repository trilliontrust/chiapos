// Copyright 2018 Chia Network Inc

// Licensed under the Apache License, Version 2.0 (the "License");
// you may not use this file except in compliance with the License.
// You may obtain a copy of the License at

//    http://www.apache.org/licenses/LICENSE-2.0

// Unless required by applicable law or agreed to in writing, software
// distributed under the License is distributed on an "AS IS" BASIS,
// WITHOUT WARRANTIES OR CONDITIONS OF ANY KIND, either express or implied.
// See the License for the specific language governing permissions and
// limitations under the License.

#ifndef SRC_CPP_SORT_ON_DISK_HPP_
#define SRC_CPP_SORT_ON_DISK_HPP_

#define BUF_SIZE 262144

#include <vector>
#include <iostream>
#include <fstream>
#include <string>
#include <algorithm>
#include "./util.hpp"

class SortOnDiskUtils {
 public:
    /*
     * Given an array of bytes, extracts an unsigned 64 bit integer from the given
     * index, to the given index.
     */
    inline static uint64_t ExtractNum(uint8_t* bytes, uint32_t len_bytes, uint32_t begin_bits, uint32_t take_bits) {
        uint32_t start_index = begin_bits / 8;
        uint32_t end_index;
        if ((begin_bits + take_bits) / 8 > len_bytes - 1) {
            take_bits = (len_bytes) * 8 - begin_bits;
        }
        end_index = (begin_bits + take_bits) / 8;

        assert(take_bits <= 64);
        uint64_t sum = bytes[start_index] & ((1 << (8 - (begin_bits % 8))) - 1);
        for (uint32_t i = start_index + 1; i <= end_index; i++) {
            sum = (sum << 8);
            if(i < len_bytes) // Fix to prevent overflow and maintain compatibility. Function may only return 57 bits in some cases
                sum += bytes[i];
        }
        return sum >> (8 - ((begin_bits + take_bits) % 8));
    }

    /*
     * Like memcmp, but only compares starting at a certain bit.
     */
    inline static int MemCmpBits(uint8_t* left_arr, uint8_t* right_arr, uint32_t len, uint32_t bits_begin) {
        uint32_t start_byte = bits_begin / 8;
        uint8_t mask = ((1 << (8 - (bits_begin % 8))) - 1);
        if ((left_arr[start_byte] & mask) != (right_arr[start_byte] & mask)) {
            return (left_arr[start_byte] & mask) - (right_arr[start_byte] & mask);
        }

        for (uint32_t i = start_byte + 1; i < len; i++) {
            if (left_arr[i] != right_arr[i])
                return left_arr[i] - right_arr[i];
        }
        return 0;
    }

    // The number of memory entries required to do the custom SortInMemory algorithm, given the total number of entries to be sorted.
    inline static uint64_t RoundSize(uint64_t size) {
        size *= 2;
        uint64_t result = 1;
        while (result < size)
            result *= 2;
        return result + 50;
    }

    inline static bool IsPositionEmpty(uint8_t* memory, uint32_t entry_len) {
        for (uint32_t i = 0; i < entry_len; i++)
            if (memory[i] != 0)
                return false;
        return true;
    }
};

class Disk {
 public:
    virtual void Read(uint64_t begin, uint8_t* memcache, uint64_t length) = 0;
<<<<<<< HEAD
    virtual void Write(uint64_t begin, const uint8_t* memcache, uint64_t length) = 0;
=======
    virtual void Write(uint64_t begin, uint8_t* memcache, uint64_t length) = 0;
>>>>>>> 6eb0a614
};

class FileDisk : public Disk {
 public:
    inline explicit FileDisk(const std::string& filename) {
        Initialize(filename);
    }

    inline void Close() {
        fclose(f_);
    }

    inline void Read(uint64_t begin, uint8_t* memcache, uint64_t length) override {
        // Seek, read, and replace into memcache
<<<<<<< HEAD
        if((!bReading)||(begin!=readPos)) {
            fseek(f_,begin,SEEK_SET);
            bReading=true;
        }
        fread(reinterpret_cast<char*>(memcache), sizeof(uint8_t), length, f_);
        readPos=begin+length;
    }

    inline void Write(uint64_t begin, const uint8_t* memcache, uint64_t length) override {
        // Seek and write from memcache
        if((bReading)||(begin!=writePos)) {
            fseek(f_,begin,SEEK_SET);
            bReading=false;
        }
        fwrite(reinterpret_cast<const char*>(memcache), sizeof(uint8_t), length, f_);
        writePos=begin+length;
=======
        if((!bReading)||(begin!=readPos))
        {
		// std::cout << &f_ << ": Read seek " << begin << " for " << length << std::endl;
		f_.seekg(begin);
		bReading=true;
	}
        f_.read(reinterpret_cast<char*>(memcache), length);
	readPos=begin+length;
    }

    inline void Write(uint64_t begin, uint8_t* memcache, uint64_t length) override {
        // Seek and write from memcache
	if((bReading)||(begin!=writePos))
	{
		// std::cout << &f_ << ": Write seek " << begin << " for " << length << std::endl;
		f_.seekp(begin);
		bReading=false;
        }
        f_.write(reinterpret_cast<char*>(memcache), length);
	writePos=begin+length;
>>>>>>> 6eb0a614
    }

    inline std::string GetFileName() const noexcept {
        return filename_;
    }

 private:
    void Initialize(const std::string& filename) {
        filename_ = filename;

        // Opens the file for reading and writing
<<<<<<< HEAD
        f_=fopen(filename.c_str(), "w+b");

        if (f_==NULL) {
            std::cout << "Failed to open" << std::endl;
=======
        f_.open(filename, std::fstream::out | std::fstream::in | std::fstream::binary);

        if (!f_.is_open()) {
            std::cout << "Fialed to open" << std::endl;
>>>>>>> 6eb0a614
            throw std::string("File not opened correct");
        }
    }

    uint64_t readPos=0;
    uint64_t writePos=0;
    bool bReading=true;

    std::string filename_;
<<<<<<< HEAD
    FILE *f_;
=======
    std::fstream f_;
>>>>>>> 6eb0a614
};

// Store values bucketed by their leading bits into an array-like memcache.
// The memcache stores stacks of values, one for each bucket.
// The stacks are broken into segments, where each segment has content
// all from the same bucket, and a 4 bit pointer to its previous segment.
// The most recent segment is the head segment of that bucket.
// Additionally, empty segments form a linked list: 4 bit pointers of
// empty segments point to the next empty segment in the memcache.
// Each segment has size entries_per_seg * entry_len + 4, and consists of:
// [4 bit pointer to segment id] + [entries of length entry_len]*

class BucketStore {
 public:
    inline BucketStore(uint8_t* mem, uint64_t mem_len, uint32_t entry_len,
                       uint32_t bits_begin, uint32_t bucket_log, uint64_t entries_per_seg) {
        mem_ = mem;
        mem_len_ = mem_len;
        entry_len_ = entry_len;
        bits_begin_ = bits_begin;
        bucket_log_ = bucket_log;
        entries_per_seg_ = entries_per_seg;

        for (uint64_t i = 0; i < (1UL << bucket_log); i++) {
            bucket_sizes_.push_back(0);
        }

        seg_size_ = 4 + entry_len_ * entries_per_seg;

        length_ = mem_len / seg_size_;

        // Initially, all the segments are empty, store them as a linked list,
        // where a segment points to the next empty segment.
        for (uint64_t i = 0; i < length_; i++) {
            SetSegmentId(i, i + 1);
        }

        // The head of the empty segments list.
        first_empty_seg_id_ = 0;

        // Initially, all bucket lists contain no segments in it.
        for (uint64_t i = 0; i < bucket_sizes_.size(); i++) {
            bucket_head_ids_.push_back(length_);
            bucket_head_counts_.push_back(0);
        }
    }

    inline void SetSegmentId(uint64_t i, uint64_t v) {
        Util::IntToFourBytes(mem_ + i * seg_size_, v);
    }

    inline uint64_t GetSegmentId(uint64_t i) const {
        return Util::FourBytesToInt(mem_ + i * seg_size_);
    }

    // Get the first empty position from the head segment of bucket b.
    inline uint64_t GetEntryPos(uint64_t b) const {
        return bucket_head_ids_[b] * seg_size_ + 4
               + bucket_head_counts_[b] * entry_len_;
    }

    inline void Audit() const {
        uint64_t count = 0;
        uint64_t pos = first_empty_seg_id_;

        while (pos != length_) {
            ++count;
            pos = GetSegmentId(pos);
        }
        for (uint64_t pos2 : bucket_head_ids_) {
            while (pos2 != length_) {
                ++count;
                pos2 = GetSegmentId(pos2);
            }
        }
        assert(count == length_);
    }

    inline uint64_t NumFree() const {
        uint64_t used = GetSegmentId(first_empty_seg_id_);
        return (bucket_sizes_.size() - used) * entries_per_seg_;
    }

    inline bool IsEmpty() const noexcept {
        for (uint64_t s : bucket_sizes_) {
            if (s > 0) return false;
        }
        return true;
    }

    inline bool IsFull() const noexcept {
        return first_empty_seg_id_ == length_;
    }

    inline void Store(uint8_t* new_val, uint64_t new_val_len) {
        assert(new_val_len == entry_len_);
        assert(first_empty_seg_id_ != length_);
        uint64_t b = SortOnDiskUtils::ExtractNum(new_val, new_val_len, bits_begin_, bucket_log_);
        bucket_sizes_[b] += 1;

        // If bucket b contains no segments, or the head segment of bucket b is full, append a new segment.
        if (bucket_head_ids_[b] == length_ ||
                bucket_head_counts_[b] == entries_per_seg_) {
            uint64_t old_seg_id = bucket_head_ids_[b];
            // Set the head of the bucket b with the first empty segment (thus appending a new segment to the bucket b).
            bucket_head_ids_[b] = first_empty_seg_id_;
            // Move the first empty segment to the next empty one
            // (which is linked with the first empty segment using id, since empty segments
            // form a linked list).
            first_empty_seg_id_ = GetSegmentId(first_empty_seg_id_);
            // Link the head of bucket b to the previous head (in the linked list,
            // the segment that will follow the new head will be the previous head).
            SetSegmentId(bucket_head_ids_[b], old_seg_id);
            bucket_head_counts_[b] = 0;
        }

        // Get the first empty position inside the head segment and write the entry there.
        uint64_t pos = GetEntryPos(b);
        memcpy(mem_ + pos, new_val, entry_len_);
        bucket_head_counts_[b] += 1;
    }

    inline uint64_t MaxBucket() const {
        uint64_t max_bucket_size = bucket_sizes_[0];
        uint64_t max_index = 0;
        for (uint64_t i = 1; i < bucket_sizes_.size(); i++) {
            if (bucket_sizes_[i] > max_bucket_size) {
                max_bucket_size = bucket_sizes_[i];
                max_index = i;
            }
        }
        return max_index;
    }

    inline std::vector<uint64_t> BucketsBySize() const {
        // Lukasz Wiklendt (https://stackoverflow.com/questions/1577475/c-sorting-and-keeping-track-of-indexes)
        std::vector<uint64_t> idx(bucket_sizes_.size());
        iota(idx.begin(), idx.end(), 0);
        sort(idx.begin(), idx.end(),
             [this](uint64_t i1, uint64_t i2) {return bucket_sizes_[i1] > bucket_sizes_[i2];});
        return idx;
    }

    // Similar to how 'Bits' class works, appends an entry to the entries list, such as all entries are stored into 64-bit blocks.
    // Bits class was avoided since it consumes more time than a uint64_t array.
    static void AddBucketEntry(uint8_t* big_endian_bytes, uint64_t num_bytes, uint16_t size_bits, uint64_t* entries, uint64_t& cnt) {
        assert(size_bits / 8 >= num_bytes);
        uint16_t extra_space = size_bits - num_bytes * 8;
        uint64_t init_cnt = cnt;
        uint16_t last_size = 0;
        while (extra_space >= 64) {
            extra_space -= 64;
            entries[cnt++] = 0;
            last_size = 64;
        }
        if (extra_space > 0) {
            entries[cnt++] = 0;
            last_size = extra_space;
        }
        for (uint64_t i = 0; i < num_bytes; i += 8) {
            uint64_t val = 0;
            uint8_t bucket_size = 0;
            for (uint64_t j = i; j < i + 8 && j < num_bytes; j++) {
                val = (val << 8) + big_endian_bytes[j];
                bucket_size += 8;
            }
            if (cnt == init_cnt || last_size == 64) {
                entries[cnt++] = val;
                last_size = bucket_size;
            } else {
                uint8_t free_space = 64 - last_size;
                if (free_space >= bucket_size) {
                    entries[cnt - 1] = (entries[cnt - 1] << bucket_size) + val;
                    last_size += bucket_size;
                } else {
                    uint8_t suffix_size = bucket_size - free_space;
                    uint64_t mask = (static_cast<uint64_t>(1)) << suffix_size;
                    mask--;
                    uint64_t suffix = (val & mask);
                    uint64_t prefix = (val >> suffix_size);
                    entries[cnt - 1] = (entries[cnt - 1] << free_space) + prefix;
                    entries[cnt++] = suffix;
                    last_size = suffix_size;
                }
            }
        }
    }

    // Extracts 'number_of_entries' from bucket b and empties memory of those from BucketStore.
    inline uint64_t* BucketHandle(uint64_t b, uint64_t number_of_entries, uint64_t& final_size) {
        uint32_t L = entry_len_;
        uint32_t entry_size = L / 8;
        if (L % 8)
            ++entry_size;
        uint64_t cnt = 0;
        uint64_t cnt_entries = 0;
        // Entry bytes will be compressed into uint64_t array.
        uint64_t* entries = new uint64_t[number_of_entries * entry_size];

        // As long as we have a head segment in bucket b...
        while (bucket_head_ids_[b] != length_) {
            // ...extract the entries from it.
            uint64_t start_pos = GetEntryPos(b) - L;
            uint64_t end_pos = start_pos - bucket_head_counts_[b] * L;
            for (uint64_t pos = start_pos; pos > end_pos + L; pos -=L) {
                bucket_sizes_[b] -= 1;
                bucket_head_counts_[b] -= 1;
                AddBucketEntry(mem_ + pos, L, L*8, entries, cnt);
                ++cnt_entries;
                if (cnt_entries == number_of_entries) {
                    final_size = cnt;
                    return entries;
                }
            }

            // Move to the next segment from bucket b.
            uint64_t next_full_seg_id = GetSegmentId(bucket_head_ids_[b]);
            // The processed segment becomes now an empty segment.
            SetSegmentId(bucket_head_ids_[b], first_empty_seg_id_);
            first_empty_seg_id_ = bucket_head_ids_[b];
            // Change the head of bucket b.
            bucket_head_ids_[b] = next_full_seg_id;

            if (next_full_seg_id == length_) {
                bucket_head_counts_[b] = 0;
            } else {
                bucket_head_counts_[b] = entries_per_seg_;
            }

            if (start_pos != end_pos) {
                bucket_sizes_[b] -= 1;
                AddBucketEntry(mem_ + end_pos + L, L, L*8, entries, cnt);
                ++cnt_entries;
                if (cnt_entries == number_of_entries) {
                    final_size = cnt;
                    return entries;
                }
            }
        }

        assert(bucket_sizes_[b] == 0);
        final_size = cnt;
        return entries;
    }

 private:
    uint8_t* mem_;
    uint64_t mem_len_;
    uint32_t bits_begin_;
    uint32_t entry_len_;
    uint32_t bucket_log_;
    uint64_t entries_per_seg_;
    std::vector<uint64_t> bucket_sizes_;
    uint64_t seg_size_;
    uint64_t length_;
    uint64_t first_empty_seg_id_;
    std::vector<uint64_t> bucket_head_ids_;
    std::vector<uint64_t> bucket_head_counts_;
};

class Sorting {
 public:
    static void EntryToBytes(uint64_t* entries, uint32_t start_pos, uint32_t end_pos, uint8_t last_size, uint8_t buffer[]) {
        uint8_t shift = Util::ByteAlign(last_size) - last_size;
        uint64_t val = entries[end_pos - 1] << (shift);
        uint16_t cnt = 0;
        uint8_t iterations = last_size / 8;
        if (last_size % 8)
            iterations++;
        for (uint8_t i = 0; i < iterations; i++) {
            buffer[cnt++] = (val & 0xff);
            val >>= 8;
        }

        if (end_pos - start_pos >= 2) {
            for (int32_t i = end_pos - 2; i >= (int32_t) start_pos; i--) {
                uint64_t val = entries[i];
                for (uint8_t j = 0; j < 8; j++) {
                    buffer[cnt++] = (val & 0xff);
                    val >>= 8;
                }
            }
        }
        uint32_t left = 0, right = cnt - 1;
        while (left <= right) {
            std::swap(buffer[left], buffer[right]);
            left++;
            right--;
        }
    }

    inline static void SortOnDisk(Disk& disk, uint64_t disk_begin, uint64_t spare_begin,
                                  uint32_t entry_len, uint32_t bits_begin, std::vector<uint64_t> bucket_sizes,
                                  uint8_t* mem, uint64_t mem_len, int quicksort = 0) {

        uint64_t length = mem_len / entry_len;
        uint64_t total_size = 0;
        // bucket_sizes[i] represent how many entries start with the prefix i (from 0000 to 1111).
        // i.e. bucket_sizes[10] represents how many entries start with the prefix 1010.
        for (auto& n : bucket_sizes) total_size += n;
        uint64_t N_buckets = bucket_sizes.size();

        assert(disk_begin + total_size * entry_len <= spare_begin);

        if (bits_begin >= entry_len * 8) {
            return;
        }

        // If we have enough memory to sort the entries, do it.

        // How much an entry occupies in memory, without the common prefix, in SortInMemory algorithm.
        uint32_t entry_len_memory = entry_len - bits_begin / 8;

        // Are we in Compress phrase 1 (quicksort=1) or is it the last bucket (quicksort=2)? Perform quicksort if it
        // fits in the memory (SortInMemory algorithm won't always perform well).
        if (quicksort > 0 && total_size <= length) {
            disk.Read(disk_begin, mem, total_size * entry_len);
            QuickSort(mem, entry_len, total_size, bits_begin);
            disk.Write(disk_begin, mem, total_size * entry_len);
            return ;
        }
        // Do SortInMemory algorithm if it fits in the memory
        // (number of entries required * entry_len_memory) <= total memory available
        if (quicksort == 0 && SortOnDiskUtils::RoundSize(total_size) * entry_len_memory <= mem_len) {
            SortInMemory(disk, disk_begin, mem, entry_len, total_size, bits_begin);
            return;
        }

        std::vector<uint64_t> bucket_begins;
        bucket_begins.push_back(0);
        uint64_t total = 0;

        // The beginning of each bucket. The first entry from bucket i will always be written on disk on position
        // disk_begin + bucket_begins[i] * entry_len, the second one will be written on position
        // disk_begin + (bucket_begins[i] + 1) * entry_len and so on. This way, when all entries are written back
        // to disk, they will be sorted by the first 4 bits (the bucket) at the end.
        for (uint64_t i = 0; i < N_buckets - 1; i++) {
            total += bucket_sizes[i];
            bucket_begins.push_back(total);
        }

        uint32_t bucket_log = Util::GetSizeBits(N_buckets) - 1;

        // Move the beginning of each bucket into the spare.
        uint64_t spare_written = 0;
        std::vector<uint64_t> consumed_per_bucket(N_buckets, 0);

        // The spare stores about 5 * N_buckets * len(mem) entries.
        uint64_t unit = length / N_buckets * 5;

        for (uint32_t i = 0; i < bucket_sizes.size(); i++) {
            uint64_t b_size = bucket_sizes[i];
            uint64_t to_consume = std::min(unit, b_size);

            while (to_consume > 0) {
                uint64_t next_amount = std::min(length, to_consume);
                disk.Read(disk_begin + (bucket_begins[i] + consumed_per_bucket[i]) * entry_len,
                    mem, next_amount * entry_len);
                disk.Write(spare_begin + spare_written * entry_len,
                    mem, next_amount * entry_len);
                to_consume -= next_amount;
                spare_written += next_amount;
                consumed_per_bucket[i] += next_amount;
            }
        }

        uint64_t spare_consumed = 0;
        BucketStore bstore = BucketStore(mem, mem_len, entry_len, bits_begin, bucket_log, 100);
        uint64_t read_pos=spare_begin;

        uint8_t* buf = new uint8_t[entry_len];

        // Populate BucketStore from spare.
        while (!bstore.IsFull() && spare_consumed < spare_written) {
            disk.Read(read_pos, buf, entry_len);
<<<<<<< HEAD
            read_pos+=entry_len;
=======
	    read_pos+=entry_len;
>>>>>>> 6eb0a614
            bstore.Store(buf, entry_len);
            spare_consumed += 1;
        }

        // subbuckets[i][j] represents how many entries starting with prefix i has the next prefix equal to j.
        // When we'll call recursively for all entries starting with the prefix i, bucket_sizes[] becomes
        // subbucket_sizes[i].
        std::vector<uint64_t> written_per_bucket(N_buckets, 0);
        std::vector<std::vector<uint64_t> > subbucket_sizes;
        for (uint64_t i = 0; i < N_buckets; i++) {
            std::vector<uint64_t> col(N_buckets, 0);
            subbucket_sizes.push_back(col);
        }

        while (!bstore.IsEmpty()) {
            // Write from BucketStore the heaviest buckets first (so it empties faster)
            for (uint64_t b : bstore.BucketsBySize()) {
                if (written_per_bucket[b] >= consumed_per_bucket[b]) {
                    continue;
                }
                // Write the content of the bucket in the right spot (beginning of the bucket + number of entries already written
                // in that bucket).
<<<<<<< HEAD
                uint64_t write_pos=disk_begin + (bucket_begins[b] + written_per_bucket[b]) * entry_len;
=======
		uint64_t write_pos=disk_begin + (bucket_begins[b] + written_per_bucket[b]) * entry_len;
>>>>>>> 6eb0a614
                uint64_t size;
                // Don't extract from the bucket more entries than the difference between read and written entries (this avoids
                // overwritting entries that were not read yet).
                uint64_t* bucket_handle = bstore.BucketHandle(b, consumed_per_bucket[b] - written_per_bucket[b], size);
                uint32_t entry_size = entry_len / 8;
                uint8_t last_size = (entry_len * 8) % 64;
                if (last_size == 0)
                    last_size = 64;
                if (entry_len % 8)
                    ++entry_size;
                for (uint64_t i = 0; i < size; i += entry_size) {
                    EntryToBytes(bucket_handle, i, i + entry_size, last_size, buf);
                    disk.Write(write_pos, buf, entry_len);
<<<<<<< HEAD
                    write_pos+=entry_len;
                    written_per_bucket[b] += 1;
=======
		    write_pos+=entry_len;
		    written_per_bucket[b] += 1;
>>>>>>> 6eb0a614
                    subbucket_sizes[b][SortOnDiskUtils::ExtractNum(buf, entry_len, bits_begin +
                                                                   bucket_log, bucket_log)] += 1;
                }
                delete[] bucket_handle;
            }

            // Advance the read handle into buckets and move read entries to BucketStore. We read first from buckets
            // with the smallest difference between read and write handles. The goal is to increase the smaller differences.
            // The bigger the difference is, the better, as in the next step, we'll be able to extract more from the BucketStore.
            std::vector<uint64_t> idx(bucket_sizes.size());
            iota(idx.begin(), idx.end(), 0);
            sort(idx.begin(), idx.end(),
                [&consumed_per_bucket, &written_per_bucket](uint64_t i1, uint64_t i2) {
                    return (consumed_per_bucket[i1] - written_per_bucket[i1] <
                            consumed_per_bucket[i2] - written_per_bucket[i2]);
                 });

            bool broke = false;
            for (uint64_t i : idx) {
                if (consumed_per_bucket[i] == bucket_sizes[i]) {
                    continue;
                }
                uint64_t read_pos=disk_begin + (bucket_begins[i] + consumed_per_bucket[i]) * entry_len;
                while (!bstore.IsFull() && consumed_per_bucket[i] < bucket_sizes[i]) {
                    disk.Read(read_pos, buf, entry_len);
<<<<<<< HEAD
                    read_pos+=entry_len;
=======
		    read_pos+=entry_len;
>>>>>>> 6eb0a614
                    bstore.Store(buf, entry_len);
                    consumed_per_bucket[i] += 1;
                }
                if (bstore.IsFull()) {
                    broke = true;
                    break;
                }
            }

            // If BucketStore still isn't full and we've read all entries from buckets, start populating from the spare space.
            if (!broke) {
<<<<<<< HEAD
                uint64_t read_pos=spare_begin + spare_consumed * entry_len;
                while (!bstore.IsFull() && spare_consumed < spare_written) {
                    disk.Read(read_pos, buf, entry_len);
                    read_pos+=entry_len;
=======
		uint64_t read_pos=spare_begin + spare_consumed * entry_len;
                while (!bstore.IsFull() && spare_consumed < spare_written) {
                    disk.Read(read_pos, buf, entry_len);
		    read_pos+=entry_len;
>>>>>>> 6eb0a614
                    bstore.Store(buf, entry_len);
                    spare_consumed += 1;
                }
            }
        }
        delete[] buf;

        // The last bucket that contains at least one entry.
        uint8_t last_bucket = N_buckets - 1;
        while (last_bucket > 0) {
            bool all_zero = true;
            for (uint64_t i = 0; i < N_buckets; i++)
                if (subbucket_sizes[last_bucket][i] != 0)
                    all_zero = false;
            if (!all_zero)
                break;
            last_bucket--;
        }
        for (uint32_t i = 0; i < bucket_sizes.size(); i++) {
            // Do we have to do quicksort for the new partition?
            int new_quicksort;
            // If quicksort = 1, means all partitions must do the quicksort as their final step.
            // Preserve that for the new call.
            if (quicksort == 1) {
                new_quicksort = 1;
            } else {
                // If this is not the last bucket, we use the SortInMemoryAlgorithm
                if (i != last_bucket) {
                    new_quicksort = 0;
                } else {
                    // ..otherwise, do quicksort, as the last bucket isn't guaranteed to have uniform distribution.
                    new_quicksort = 2;
                }
            }
            // At this point, all entries are sorted in increasing order by their buckets (4 bits prefixes).
            // We recursively sort each chunk, this time starting with the next 4 bits to determine the buckets.
            // (i.e. firstly, we sort entries starting with 0000, then entries starting with 0001, ..., then entries
            // starting with 1111, at the end producing the correct ordering).
            SortOnDisk(disk, disk_begin + bucket_begins[i] * entry_len, spare_begin,
                       entry_len, bits_begin + bucket_log, subbucket_sizes[i], mem, mem_len, new_quicksort);
        }
    }

    inline static void SortInMemory(Disk& disk, uint64_t disk_begin, uint8_t* memory, uint32_t entry_len,
                                    uint64_t num_entries, uint32_t bits_begin) {
        uint32_t entry_len_memory = entry_len - bits_begin / 8;
        uint64_t memory_len = SortOnDiskUtils::RoundSize(num_entries) * entry_len_memory;
        uint8_t* swap_space = new uint8_t[entry_len];
        uint8_t* buffer = new uint8_t[BUF_SIZE];
        uint8_t* common_prefix = new uint8_t[bits_begin / 8];
        uint64_t bucket_length = 0;
        bool set_prefix = false;
        // The number of buckets needed (the smallest power of 2 greater than 2 * num_entries).
        while ((1ULL << bucket_length) < 2 * num_entries)
            bucket_length++;
        memset(memory, 0, sizeof(memory[0])*memory_len);

        uint64_t read_pos=disk_begin;
        uint64_t buf_size = 0;
        uint64_t buf_ptr = 0;
        uint64_t swaps = 0;
        for (uint64_t i = 0; i < num_entries; i++) {
            if (buf_size == 0) {
                // If read buffer is empty, read from disk and refill it.
                buf_size = std::min((uint64_t) BUF_SIZE / entry_len, num_entries - i);
                buf_ptr = 0;
                disk.Read(read_pos, buffer, buf_size * entry_len);
<<<<<<< HEAD
                read_pos+=buf_size * entry_len;
=======
		read_pos+=buf_size * entry_len;
>>>>>>> 6eb0a614
                if (set_prefix == false) {
                    // We don't store the common prefix of all entries in memory, instead just append it every time
                    // in write buffer.
                    memcpy(common_prefix, buffer, bits_begin / 8);
                    set_prefix = true;
                }
            }
            buf_size--;
            // First unique bits in the entry give the expected position of it in the sorted array.
            // We take 'bucket_length' bits starting with the first unique one.
            uint64_t pos = SortOnDiskUtils::ExtractNum(buffer + buf_ptr, entry_len, bits_begin, bucket_length) * entry_len_memory;
            // As long as position is occupied by a previous entry...
            while (SortOnDiskUtils::IsPositionEmpty(memory + pos, entry_len_memory) == false && pos < memory_len) {
                // ...store there the minimum between the two and continue to push the higher one.
                if (SortOnDiskUtils::MemCmpBits(memory + pos, buffer + buf_ptr + bits_begin / 8, entry_len_memory, 0) > 0) {
                    // We always store the entry without the common prefix.
                    memcpy(swap_space, memory + pos, entry_len_memory);
                    memcpy(memory + pos, buffer + buf_ptr + bits_begin / 8, entry_len_memory);
                    memcpy(buffer + buf_ptr + bits_begin / 8, swap_space, entry_len_memory);
                    swaps++;
                }
                pos += entry_len_memory;
            }
            // Push the entry in the first free spot.
            memcpy(memory + pos, buffer + buf_ptr + bits_begin / 8, entry_len_memory);
            buf_ptr += entry_len;
        }
        uint64_t entries_written = 0;
        buf_size = 0;
        memset(buffer, 0, BUF_SIZE);
        uint64_t write_pos=disk_begin;
        // Search the memory buffer for occupied entries.
        for (uint64_t pos = 0; entries_written < num_entries && pos < memory_len; pos += entry_len_memory) {
            if (SortOnDiskUtils::IsPositionEmpty(memory + pos, entry_len_memory) == false) {
                // We've fount an entry.
                if (buf_size + entry_len >= BUF_SIZE) {
                    // Write buffer is full, write it and clean it.
                    disk.Write(write_pos, buffer, buf_size);
<<<<<<< HEAD
                    write_pos+=buf_size;
                    entries_written += buf_size / entry_len;
=======
		    write_pos+=buf_size;
		    entries_written += buf_size / entry_len;
>>>>>>> 6eb0a614
                    buf_size = 0;
                }
                // Write first the common prefix of all entries.
                memcpy(buffer + buf_size, common_prefix, bits_begin / 8);
                // Then the stored entry itself.
                memcpy(buffer + buf_size + bits_begin / 8, memory + pos, entry_len_memory);
                buf_size += entry_len;
            }
        }
        // We still have some entries left in the write buffer, write them as well.
        if (buf_size > 0) {
            disk.Write(write_pos, buffer, buf_size);
<<<<<<< HEAD
            write_pos+=buf_size;
            entries_written += buf_size / entry_len;
=======
	    write_pos+=buf_size;
	    entries_written += buf_size / entry_len;
>>>>>>> 6eb0a614
        }

        assert(entries_written == num_entries);
        delete[] swap_space;
        delete[] buffer;
        delete[] common_prefix;
    }

    inline static void QuickSort(uint8_t* memory, uint32_t entry_len,
                                uint64_t num_entries, uint32_t bits_begin) {
        uint64_t memory_len = (uint64_t)entry_len * num_entries;
        uint8_t * pivot_space = new uint8_t[entry_len];
        QuickSortInner(memory, memory_len, entry_len, bits_begin, 0, num_entries, pivot_space);
        delete[] pivot_space;
    }

    inline static void CheckSortOnDisk(Disk& disk, uint64_t disk_begin, uint64_t spare_begin,
                                  uint32_t entry_len, uint32_t bits_begin, std::vector<uint64_t> bucket_sizes,
                                  uint8_t* mem, uint64_t mem_len, bool quicksort = false) {
        uint64_t length = mem_len / entry_len;
        uint64_t total_size = 0;
        for (auto& n : bucket_sizes) total_size += n;

        cout << "CheckSortOnDisk entry_len: " << entry_len << " length: " << length << " total size: " << total_size << endl;
               disk.Read(disk_begin, mem, 20 * entry_len);
  
        for(uint64_t i=0;i<20;i++) {
            cout << i << ": " << Util::HexStr(mem + i * entry_len, entry_len) << endl;
        }
    }

 private:
    inline static void QuickSortInner(uint8_t* memory, uint64_t memory_len,
                                         uint32_t L, uint32_t bits_begin,
                                         uint64_t begin, uint64_t end, uint8_t* pivot_space) {
        if (end - begin <= 5) {
            for (uint64_t i = begin + 1; i < end; i++) {
                uint64_t j = i;
                memcpy(pivot_space, memory + i * L, L);
                while (j > begin && SortOnDiskUtils::MemCmpBits(memory + (j - 1) * L, pivot_space, L, bits_begin) > 0) {
                    memcpy(memory + j * L, memory + (j - 1) * L, L);
                    j--;
                }
                memcpy(memory + j * L, pivot_space, L);
            }
            return ;
        }

        uint64_t lo = begin;
        uint64_t hi = end - 1;

        memcpy(pivot_space, memory + (hi * L), L);
        bool left_side = true;

        while (lo < hi) {
            if (left_side) {
                if (SortOnDiskUtils::MemCmpBits(memory + lo * L, pivot_space, L, bits_begin) < 0) {
                    ++lo;
                } else {
                    memcpy(memory + hi * L, memory + lo * L, L);
                    --hi;
                    left_side = false;
                }
            } else {
                if (SortOnDiskUtils::MemCmpBits(memory + hi * L, pivot_space, L, bits_begin) > 0) {
                    --hi;
                } else {
                    memcpy(memory + lo * L, memory + hi * L, L);
                    ++lo;
                    left_side = true;
                }
            }
        }
        memcpy(memory + lo * L, pivot_space, L);
        if (lo - begin <= end - lo) {
            QuickSortInner(memory, memory_len, L, bits_begin, begin, lo, pivot_space);
            QuickSortInner(memory, memory_len, L, bits_begin, lo + 1, end, pivot_space);
        } else {
            QuickSortInner(memory, memory_len, L, bits_begin, lo + 1, end, pivot_space);
            QuickSortInner(memory, memory_len, L, bits_begin, begin, lo, pivot_space);
        }
    }
};

#endif  // SRC_CPP_SORT_ON_DISK_HPP_<|MERGE_RESOLUTION|>--- conflicted
+++ resolved
@@ -85,11 +85,7 @@
 class Disk {
  public:
     virtual void Read(uint64_t begin, uint8_t* memcache, uint64_t length) = 0;
-<<<<<<< HEAD
     virtual void Write(uint64_t begin, const uint8_t* memcache, uint64_t length) = 0;
-=======
-    virtual void Write(uint64_t begin, uint8_t* memcache, uint64_t length) = 0;
->>>>>>> 6eb0a614
 };
 
 class FileDisk : public Disk {
@@ -104,7 +100,6 @@
 
     inline void Read(uint64_t begin, uint8_t* memcache, uint64_t length) override {
         // Seek, read, and replace into memcache
-<<<<<<< HEAD
         if((!bReading)||(begin!=readPos)) {
             fseek(f_,begin,SEEK_SET);
             bReading=true;
@@ -121,28 +116,6 @@
         }
         fwrite(reinterpret_cast<const char*>(memcache), sizeof(uint8_t), length, f_);
         writePos=begin+length;
-=======
-        if((!bReading)||(begin!=readPos))
-        {
-		// std::cout << &f_ << ": Read seek " << begin << " for " << length << std::endl;
-		f_.seekg(begin);
-		bReading=true;
-	}
-        f_.read(reinterpret_cast<char*>(memcache), length);
-	readPos=begin+length;
-    }
-
-    inline void Write(uint64_t begin, uint8_t* memcache, uint64_t length) override {
-        // Seek and write from memcache
-	if((bReading)||(begin!=writePos))
-	{
-		// std::cout << &f_ << ": Write seek " << begin << " for " << length << std::endl;
-		f_.seekp(begin);
-		bReading=false;
-        }
-        f_.write(reinterpret_cast<char*>(memcache), length);
-	writePos=begin+length;
->>>>>>> 6eb0a614
     }
 
     inline std::string GetFileName() const noexcept {
@@ -154,17 +127,10 @@
         filename_ = filename;
 
         // Opens the file for reading and writing
-<<<<<<< HEAD
         f_=fopen(filename.c_str(), "w+b");
 
         if (f_==NULL) {
             std::cout << "Failed to open" << std::endl;
-=======
-        f_.open(filename, std::fstream::out | std::fstream::in | std::fstream::binary);
-
-        if (!f_.is_open()) {
-            std::cout << "Fialed to open" << std::endl;
->>>>>>> 6eb0a614
             throw std::string("File not opened correct");
         }
     }
@@ -174,11 +140,7 @@
     bool bReading=true;
 
     std::string filename_;
-<<<<<<< HEAD
     FILE *f_;
-=======
-    std::fstream f_;
->>>>>>> 6eb0a614
 };
 
 // Store values bucketed by their leading bits into an array-like memcache.
@@ -554,11 +516,7 @@
         // Populate BucketStore from spare.
         while (!bstore.IsFull() && spare_consumed < spare_written) {
             disk.Read(read_pos, buf, entry_len);
-<<<<<<< HEAD
             read_pos+=entry_len;
-=======
-	    read_pos+=entry_len;
->>>>>>> 6eb0a614
             bstore.Store(buf, entry_len);
             spare_consumed += 1;
         }
@@ -581,11 +539,7 @@
                 }
                 // Write the content of the bucket in the right spot (beginning of the bucket + number of entries already written
                 // in that bucket).
-<<<<<<< HEAD
                 uint64_t write_pos=disk_begin + (bucket_begins[b] + written_per_bucket[b]) * entry_len;
-=======
-		uint64_t write_pos=disk_begin + (bucket_begins[b] + written_per_bucket[b]) * entry_len;
->>>>>>> 6eb0a614
                 uint64_t size;
                 // Don't extract from the bucket more entries than the difference between read and written entries (this avoids
                 // overwritting entries that were not read yet).
@@ -599,13 +553,8 @@
                 for (uint64_t i = 0; i < size; i += entry_size) {
                     EntryToBytes(bucket_handle, i, i + entry_size, last_size, buf);
                     disk.Write(write_pos, buf, entry_len);
-<<<<<<< HEAD
                     write_pos+=entry_len;
                     written_per_bucket[b] += 1;
-=======
-		    write_pos+=entry_len;
-		    written_per_bucket[b] += 1;
->>>>>>> 6eb0a614
                     subbucket_sizes[b][SortOnDiskUtils::ExtractNum(buf, entry_len, bits_begin +
                                                                    bucket_log, bucket_log)] += 1;
                 }
@@ -631,11 +580,7 @@
                 uint64_t read_pos=disk_begin + (bucket_begins[i] + consumed_per_bucket[i]) * entry_len;
                 while (!bstore.IsFull() && consumed_per_bucket[i] < bucket_sizes[i]) {
                     disk.Read(read_pos, buf, entry_len);
-<<<<<<< HEAD
                     read_pos+=entry_len;
-=======
-		    read_pos+=entry_len;
->>>>>>> 6eb0a614
                     bstore.Store(buf, entry_len);
                     consumed_per_bucket[i] += 1;
                 }
@@ -647,17 +592,10 @@
 
             // If BucketStore still isn't full and we've read all entries from buckets, start populating from the spare space.
             if (!broke) {
-<<<<<<< HEAD
                 uint64_t read_pos=spare_begin + spare_consumed * entry_len;
                 while (!bstore.IsFull() && spare_consumed < spare_written) {
                     disk.Read(read_pos, buf, entry_len);
                     read_pos+=entry_len;
-=======
-		uint64_t read_pos=spare_begin + spare_consumed * entry_len;
-                while (!bstore.IsFull() && spare_consumed < spare_written) {
-                    disk.Read(read_pos, buf, entry_len);
-		    read_pos+=entry_len;
->>>>>>> 6eb0a614
                     bstore.Store(buf, entry_len);
                     spare_consumed += 1;
                 }
@@ -725,11 +663,7 @@
                 buf_size = std::min((uint64_t) BUF_SIZE / entry_len, num_entries - i);
                 buf_ptr = 0;
                 disk.Read(read_pos, buffer, buf_size * entry_len);
-<<<<<<< HEAD
                 read_pos+=buf_size * entry_len;
-=======
-		read_pos+=buf_size * entry_len;
->>>>>>> 6eb0a614
                 if (set_prefix == false) {
                     // We don't store the common prefix of all entries in memory, instead just append it every time
                     // in write buffer.
@@ -768,13 +702,8 @@
                 if (buf_size + entry_len >= BUF_SIZE) {
                     // Write buffer is full, write it and clean it.
                     disk.Write(write_pos, buffer, buf_size);
-<<<<<<< HEAD
                     write_pos+=buf_size;
                     entries_written += buf_size / entry_len;
-=======
-		    write_pos+=buf_size;
-		    entries_written += buf_size / entry_len;
->>>>>>> 6eb0a614
                     buf_size = 0;
                 }
                 // Write first the common prefix of all entries.
@@ -786,14 +715,9 @@
         }
         // We still have some entries left in the write buffer, write them as well.
         if (buf_size > 0) {
-            disk.Write(write_pos, buffer, buf_size);
-<<<<<<< HEAD
+            disk.Write(write_pos, buffer, buf_size)
             write_pos+=buf_size;
             entries_written += buf_size / entry_len;
-=======
-	    write_pos+=buf_size;
-	    entries_written += buf_size / entry_len;
->>>>>>> 6eb0a614
         }
 
         assert(entries_written == num_entries);
